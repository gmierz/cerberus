# This Source Code Form is subject to the terms of the Mozilla Public
# License, v. 2.0. If a copy of the MPL was not distributed with this
# file, You can obtain one at http://mozilla.org/MPL/2.0/.

# Search for regression in a histogram dump directory produced by the
# node exporter.

import matplotlib.pyplot as plt

import json
import numpy
import cv2
import sys
import os
import logging
import json
import pylab
import os.path
import argparse

from time import mktime, strptime
from datetime import datetime, timedelta
from mail import send_ses

histograms = None
args = None

PLOT_FILENAME = "plot.png"
REGRESSION_FILENAME = "dashboard/regressions.json"
HISTOGRAM_DB = "Histograms.json"

def add_to_series(series, measure):
    conv = strptime(measure['date'][:10], "%Y-%m-%d")
    series_it = series

    for idx, filter in enumerate(measure['filter'][:3]):
        if not filter in series_it:
            series_it[filter] = {}
        series_it = series_it[filter]

    dt = datetime.fromtimestamp(mktime(conv))

    if dt in series_it:
        series_it[dt] += numpy.array(measure["values"])
    else:
        series_it[dt] = numpy.array(measure["values"])

def compare_histograms(s, regressions, histogram, buckets, path="", nr_ref_days=7):
    if type(s) is dict:
        for filter in s:
            if type(filter) == datetime:
                compare_histogram(s, regressions, histogram, buckets, path, nr_ref_days)
                break
            else:
                compare_histograms(s[filter], regressions, histogram, buckets, path + "/" + filter)


def has_not_enough_data(hist):
    return numpy.sum(hist) < 1000 or numpy.max(hist) < 1000

def normalize(hist):
    hist = hist.astype('float32')
    return hist / numpy.sum(hist)

def bat_distance(hist, ref):
    return cv2.compareHist(hist, ref, 3) # Bhattacharyya distance

def compare_range(series, idx, range, nr_ref_days):
    dt, hist = series[idx]
    hist = normalize(hist)
    dists = []
    logging.debug("Comparing " + dt.strftime("%d/%m/%Y"))

    for jdx in range:
        ref_dt, ref_hist = series[jdx]
        logging.debug("To " + ref_dt.strftime("%d/%m/%Y"))

        if has_not_enough_data(ref_hist):
            logging.debug("Reference histogram has not enough data")
            continue

        ref_hist = normalize(ref_hist)
        dists.append(bat_distance(hist, ref_hist))

    if len(dists):
        logging.debug('Bhattacharyya distance: ' + str(dists[-1]))
        logging.debug('Standard deviation of the distances: ' + str(numpy.std(dists)))

    if len(dists) > nr_ref_days/2 and dists[-1] > 0.12 and numpy.std(dists) <= 0.01:
        logging.debug("Suspicious difference found")
        return (hist, ref_hist)
    else:
        logging.debug("No suspicious difference found")
        return (None, None)

def get_raw_histograms(comparisons):
    hist = None
    ref_hist = None

    for h, r in comparisons:
        if h is not None:
            return (h, r)

    assert(False)

def compare_histogram(s, regressions, histogram, buckets, path, nr_ref_days):
    # We want to check that the histogram of the current day and the ones of the
    # next "nr_future_days" days regress against the histograms of the past "nr_ref_days" days
    s = sorted(s.items(), key=lambda x: x[0])
    nr_future_days = 2

    for i, entry in enumerate(s[:-nr_future_days if nr_future_days else None]):
        dt, hist = entry

        logging.debug("======================")
        logging.debug("Analyzing " + dt.strftime(", %d/%m/%Y"))

        if has_not_enough_data(hist):
            logging.debug("Histogram has not enough data")
            continue

        comparisons = []
        ref_range = range(max(i - nr_ref_days, 0), i)

        for j in range(i, min(i + nr_future_days + 1, len(s))):
            comparisons.append(compare_range(s, j, ref_range, nr_ref_days))

        if len(comparisons) == sum(map(lambda x: x != (None, None), comparisons)):
            logging.debug('Regression found for '+ histogram + dt.strftime(", %d/%m/%Y"))
            regressions.append((dt, histogram, buckets, get_raw_histograms(comparisons)))

def process_file(filename, regressions):
    logging.debug("Processing " + filename)
    series = {}
    buckets = []

    with open(filename) as f:
        measures = json.load(f)
        for measure in measures:
            filters = measure['filter']

            if filters[2] != "WINNT" or filters[1] != "Firefox" or filters[0] != "saved_session":
                continue

            add_to_series(series, measure)
            buckets = measure['buckets']

        compare_histograms(series, regressions, os.path.basename(filename)[:-5], buckets)

def plot(histogram_name, buckets, raw_histograms):
    hist, ref_hist = raw_histograms

    fig = pylab.figure(figsize=(len(buckets)/3, 10))
    pylab.plot(hist, label="Regression", color="red")
    pylab.plot(ref_hist, label="Reference", color="blue")
    pylab.legend(shadow=True)
    pylab.title(histogram_name)
    pylab.xlabel("Bin")
    pylab.ylabel("Normalized Weight")

    pylab.xticks(range(0, len(buckets)))
    locs, labels = pylab.xticks()
    pylab.xticks(locs, buckets, rotation="45")

    pylab.savefig(PLOT_FILENAME, bbox_inches='tight')
    pylab.close(fig)

<<<<<<< HEAD
def mail_alert(descriptor, histogram, date):
    global histograms

    if args.dry_run:
        return

    body = "This alert was generated because the distribution of the histogram " + histogram +\
           " has changed on the " + date + ". Please have a look at the following plot: http://mozilla.github.io/cerberus/dashboard/#" + date + histogram

    past_alert_emails = descriptor.get('alert_emails', [])
    alert_emails = ["dev-telemetry-alerts@lists.mozilla.org"]
    if histogram in histograms and 'alert_emails' in histograms[histogram]:
        alert_emails += histograms[histogram]['alert_emails']


    # Retroactively send e-mails to new subscribers
    for email in alert_emails:
        if email not in past_alert_emails:
            send_ses("telemetry-alerts@mozilla.com", "Distribution change detected for " + histogram,
                     body, email)

    descriptor['alert_emails'] = alert_emails

=======
>>>>>>> 5163cbc8
def main():
    global histograms
    regressions = []

    with open("Histograms.json") as f:
        histograms = json.load(f)

    #logging.basicConfig(level=logging.DEBUG)
    #process_file('./histograms/FX_TAB_ANIM_ANY_FRAME_INTERVAL_MS.json', regressions)

    # Process all histograms
    for subdir, dirs, files in os.walk('./histograms'):
        for file in files:
            if file.endswith(".json"):
                process_file(subdir + "/" + file, regressions)

    # Load past regressions
    past_regressions = {}
    try:
        with open(REGRESSION_FILENAME) as f:
            past_regressions = json.load(f)
    except:
        pass

    # Print new regressions
    for regression in sorted(regressions, key=lambda x: x[0]):
        dt, histogram, buckets, raw_histograms = regression
        dt = dt.isoformat()[:10]

        if dt in past_regressions and histogram in past_regressions[dt]:
            print 'Regression found for '+ histogram + ", " + dt
        else:
            print 'Regression found for '+ histogram + ", " + dt + " [new]"

            if not dt in past_regressions:
                past_regressions[dt] = {}

            descriptor = past_regressions[dt][histogram] = {}
            descriptor["buckets"] = buckets
            descriptor["regression"] = raw_histograms[0].tolist()
            descriptor["reference"] = raw_histograms[1].tolist()

            name = histogram
            if histogram.startswith("STARTUP"):
                name = histogram[8:]
            descriptor["description"] = histograms.get(name, {}).get("description", "")
            descriptor["alert_emails"] = histograms.get(name, {}).get("alert_emails", "")

    # Store regressions found
    with open(REGRESSION_FILENAME, 'w') as f:
        json.dump(past_regressions ,f, indent=4)

if __name__ == "__main__":
    parser = argparse.ArgumentParser(description="Desktop Browser Power benchmarking Utility",
                                    formatter_class=argparse.ArgumentDefaultsHelpFormatter)

    args = parser.parse_args()

    main()<|MERGE_RESOLUTION|>--- conflicted
+++ resolved
@@ -165,32 +165,6 @@
     pylab.savefig(PLOT_FILENAME, bbox_inches='tight')
     pylab.close(fig)
 
-<<<<<<< HEAD
-def mail_alert(descriptor, histogram, date):
-    global histograms
-
-    if args.dry_run:
-        return
-
-    body = "This alert was generated because the distribution of the histogram " + histogram +\
-           " has changed on the " + date + ". Please have a look at the following plot: http://mozilla.github.io/cerberus/dashboard/#" + date + histogram
-
-    past_alert_emails = descriptor.get('alert_emails', [])
-    alert_emails = ["dev-telemetry-alerts@lists.mozilla.org"]
-    if histogram in histograms and 'alert_emails' in histograms[histogram]:
-        alert_emails += histograms[histogram]['alert_emails']
-
-
-    # Retroactively send e-mails to new subscribers
-    for email in alert_emails:
-        if email not in past_alert_emails:
-            send_ses("telemetry-alerts@mozilla.com", "Distribution change detected for " + histogram,
-                     body, email)
-
-    descriptor['alert_emails'] = alert_emails
-
-=======
->>>>>>> 5163cbc8
 def main():
     global histograms
     regressions = []
